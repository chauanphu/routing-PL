from concurrent.futures import ProcessPoolExecutor, as_completed
import math
import random
import time
import numpy as np
import matplotlib.pyplot as plt
from multiprocessing import shared_memory
from statistics import mean

if __name__ == "__main__":
    from solver import Problem, Solver, Node, print_routes
else:
    from meta.solver import Problem, Solver, Node, print_routes

def euclidean_distance(p1, p2):
    return math.hypot(p1[0] - p2[0], p1[1] - p2[1])

def export_pheromones_heatmap(pheromones, filename="pheromones_heatmap.png"):
    """
    Plots both layers of the 3D pheromone matrix as heatmaps.
    
    Args:
        pheromones: 3D numpy array of shape (n+1, n+1, 2)
        title_prefix: String to prepend to plot titles
    """
    fig, (ax1, ax2) = plt.subplots(1, 2, figsize=(15, 5))
    
    # Plot direct delivery layer (mode 0)
    im1 = ax1.imshow(pheromones[:, :, 0], cmap='hot', interpolation='nearest')
    ax1.set_title(f"Home Delivery Pheromones")
    plt.colorbar(im1, ax=ax1)
    
    # Plot locker delivery layer (mode 1)
    im2 = ax2.imshow(pheromones[:, :, 1], cmap='hot', interpolation='nearest')
    ax2.set_title(f"Locker Delivery Pheromones")
    plt.colorbar(im2, ax=ax2)
    
    plt.tight_layout()
    plt.savefig(filename)
    plt.close()

class AntColonyOptimization(Solver):
    def __init__(self, problem: Problem, num_ants=20, num_iterations=100,
                 alpha=1.0, beta=2.0, evaporation_rate=0.1, Q=1.0, p=0.5):
        """
        Initializes the ACO optimizer with pre-assigned delivery nodes.
        For each customer, we apply the locker assignment (with explore=False) so that
        if a customer is type II or III with locker preference, the ant will visit the
        assigned locker rather than the customer’s house.
        
        Parameters:
            problem (Problem): The VRP problem instance.
            num_ants (int): Number of ants per iteration.
            num_iterations (int): Total number of iterations.
            alpha (float): Relative importance of pheromone.
            beta (float): Relative importance of heuristic (1/distance).
            evaporation_rate (float): Rate at which pheromone evaporates.
            Q (float): Constant for pheromone deposit.
        """
        super().__init__(problem.node2routes, num_iterations=num_iterations)
        self.problem: Problem = problem
        self.num_ants = num_ants
        self.num_iterations = num_iterations
        self.alpha = alpha
        self.beta = beta
        self.evaporation_rate = evaporation_rate
        self.Q = Q
        self.p = p

        # Determine the number of customers.
        self.n = self.problem.num_customers

        # -------------------------------
        # Pre-assign delivery nodes:
        # -------------------------------
        # For each customer, apply locker assignment before constructing the route.
        # For type II/III with locker preference, the assigned locker will be used;
        # for type I, the customer node will be used.
        self.delivery_nodes = []
        for customer in self.problem.customers:
            chosen_node, _ = self.problem._locker_assignment(customer, explore=False)
            self.delivery_nodes.append(chosen_node)

        # Create the list of nodes used for ACO:
        # Index 0 corresponds to the depot;
        # indices 1...n correspond to the pre-assigned delivery nodes.
        self.nodes = [self.problem.depot] + self.delivery_nodes

        # Initialize pheromone matrix with a small positive constant.
        self.pheromones = np.ones((self.n + 1, self.n + 1))

        # Compute heuristic information: eta[i][j] = 1 / distance(i,j) for i != j.
        self.eta = np.zeros((self.n + 1, self.n + 1))
        for i in range(self.n + 1):
            for j in range(self.n + 1):
                if i == j:
                    self.eta[i][j] = 0.0
                else:
                    d = self.problem.euclidean_distance(self.nodes[i], self.nodes[j])
                    self.eta[i][j] = 1.0 / d if d != 0 else 1e6

        self.global_best_fitness = float('inf')
        self.best_solution = None  # Will be a list of Node objects.
        self.global_best_routes = None
        self.fitness_history = []

    def construct_solution(self) -> list:
        """
        Constructs a solution for one ant.
        The ant builds a route (a permutation) over the pre-assigned delivery nodes.
        The returned solution is a list of Node objects, with the depot at the beginning
        and at the end.
        
        Returns:
            solution (list[Node]): The constructed route.
        """
        current = 0  # Start at the depot (index 0)
        unvisited = list(range(1, self.n + 1))  # Indices for delivery nodes (1...n)
        solution_indices = [current]

        while unvisited:
            probabilities = []
            # Calculate the probability of moving from the current node to each candidate.
            for j in unvisited:
                tau = self.pheromones[current][j] ** self.alpha
                eta = self.eta[current][j] ** self.beta
                probabilities.append(tau * eta)
            total = sum(probabilities)
            if total == 0:
                probabilities = [1 / len(unvisited)] * len(unvisited)
            else:
                probabilities = [p / total for p in probabilities]

            # Roulette wheel selection.
            r = random.random()
            cumulative = 0.0
            for idx, j in enumerate(unvisited):
                cumulative += probabilities[idx]
                if r <= cumulative:
                    next_index = j
                    break

            solution_indices.append(next_index)
            unvisited.remove(next_index)
            current = next_index

        # Complete the tour by returning to the depot.
        solution_indices.append(0)

        # Map indices to Node objects.
        # Note: index 0 is the depot; indices 1..n come from self.delivery_nodes.
        solution = []
        for idx in solution_indices:
            if idx == 0:
                solution.append(self.problem.depot)
            else:
                solution.append(self.delivery_nodes[idx - 1])
        return solution

    def get_delivery_index(self, node: Node) -> int:
        """
        Given a node (delivery node), return its index in the pre-assigned delivery_nodes list.
        The depot is always index 0.
        """
        for i, d in enumerate(self.delivery_nodes):
            if d.node_id == node.node_id:
                return i + 1
        return 0

    def update_pheromones(self, all_solutions: list[tuple[list, float]]):
        """
        Updates the pheromone matrix based on the solutions generated by all ants.
        Each solution deposits pheromone inversely proportional to its fitness.
        
        Parameters:
            all_solutions (list): A list of tuples (solution, fitness) where each solution
                                  is a list of Node objects.
        """
        # Evaporate pheromone.
        self.pheromones *= (1 - self.evaporation_rate)

        # Deposit pheromone for each solution.
        for solution, fitness in all_solutions:
            deposit = self.Q / (fitness if fitness > 0 else 1e-8)
            indices = []
            # Map each node in the solution back to its index.
            for node in solution:
                if node.node_id == self.problem.depot.node_id:
                    indices.append(0)
                else:
                    indices.append(self.get_delivery_index(node))
            for i in range(len(indices) - 1):
                a = indices[i]
                b = indices[i + 1]
                self.pheromones[a][b] += deposit
                self.pheromones[b][a] += deposit

        # Optional: Elitist update for the best solution found so far.
        if self.best_solution is not None:
            deposit = self.Q / (self.global_best_fitness if self.global_best_fitness > 0 else 1e-8)
            indices = []
            for node in self.best_solution:
                if node.node_id == self.problem.depot.node_id:
                    indices.append(0)
                else:
                    indices.append(self.get_delivery_index(node))
            for i in range(len(indices) - 1):
                a = indices[i]
                b = indices[i + 1]
                self.pheromones[a][b] += deposit
                self.pheromones[b][a] += deposit

    def optimize(self, verbose=True):
        """
        Executes the ACO optimization process.
        
        Returns:
            best_permutation (list[Node]): Best route found.
            best_fitness (float): Fitness value of the best route.
            best_routes: The routes corresponding to the best route.
        """
        for iteration in range(self.num_iterations):
            ## 1. Apply seeding solution
<<<<<<< HEAD
            initial_solution = self.problem.initialize_solution(p=0.1)[1]
=======
            initial_solution = self.problem.initialize_solution(p=self.p)[1]
>>>>>>> 5450031a
            initial_fitness, iniital_routes = self.problem.node2routes(initial_solution)
            all_solutions = [(initial_solution, initial_fitness)]
            if initial_fitness < self.global_best_fitness:
                    self.global_best_fitness = initial_fitness
                    self.best_solution = initial_solution
                    self.global_best_routes = iniital_routes
            ## 2. Construct solutions for each ant.
            for ant in range(self.num_ants):
                solution: list[Node] = self.construct_solution()
                # Evaluate the solution using the problem's evaluation method.
                fitness, routes = self.problem.node2routes(solution)
                all_solutions.append((solution, fitness))
                # Update global best if necessary.
                if fitness < self.global_best_fitness:
                    self.global_best_fitness = fitness
                    self.best_solution = solution
                    self.global_best_routes = routes
            self.update_pheromones(all_solutions)
            self.fitness_history.append(self.global_best_fitness)
            if verbose:
                print(f"Iteration {iteration + 1}: Best Fitness = {self.global_best_fitness}")
        return self.best_solution, self.global_best_fitness, self.global_best_routes
<<<<<<< HEAD
=======
    
class SACO(Solver):
    def __init__(self, problem: Problem, num_ants=20, num_iterations=100,
                 alpha=1.0, beta=2.0, evaporation_rate=0.1, Q=1.0):
        """
        Initializes the Sequential ACO optimizer with 3D pheromone.
        """
        super().__init__(problem.node2routes, num_iterations=num_iterations)
        self.problem: Problem = problem
        self.num_ants = num_ants
        self.num_iterations = num_iterations
        self.alpha = alpha
        self.beta = beta
        self.evaporation_rate = evaporation_rate
        self.Q = Q
        self.tau_min = 0.01 # Min-MAx not implemented
        self.tau_max = 2.0 # Min-max not implemented
        self.num_elitist = 10
        self.n = self.problem.num_customers

        # Initialize 3D pheromone matrix.
        self.pheromones = np.full((self.n + 1, self.n + 1, 2), self.tau_max)
        for j, customer in enumerate(self.problem.customers, start=1):
            if customer.customer_type == 1:
                self.pheromones[:, j, 1] = 0.0
            elif customer.customer_type == 2:
                self.pheromones[:, j, 0] = 0.0

        self.global_best_fitness = float('inf')
        self.best_solution = None  # List of Node objects.
        self.best_solution_transitions = None  # Store transitions for elitist update.
        self.global_best_routes = None
        self.fitness_history = []

    def construct_solution(self) -> tuple:
        """
        Constructs a solution for one ant using 3D pheromone.
        Returns:
            transitions (list[tuple]): List of (prev_index, j, decision) tuples.
            final_route (list[Node]): The constructed route (with depot start and end).
        """
        current_location = (self.problem.depot.x, self.problem.depot.y)
        prev_index = 0  # Depot
        unvisited = list(range(1, self.n + 1))
        transitions = []
        final_route = [self.problem.depot]

        while unvisited:
            candidate_options = []
            for j in unvisited:
                customer = self.problem.customers[j - 1]
                ### Determine allowed delivery modes based on customer type.
                if customer.customer_type == 1:
                    allowed = [0] # Only home delivery allowed.
                elif customer.customer_type == 2:
                    allowed = [1] # Only locker delivery allowed.
                else:
                    allowed = [0, 1] # Both home and locker delivery allowed.
                ### Calculate the value for each candidate option.
                for d in allowed:
                    candidate_coord = (customer.x, customer.y) if d == 0 else (customer.assigned_locker.x, customer.assigned_locker.y)
                    distance = euclidean_distance(current_location, candidate_coord)
                    heuristic = 1.0 / distance if distance > 0 else 1e6
                    tau = self.pheromones[prev_index, j, d] ** self.alpha
                    value = tau * (heuristic ** self.beta)
                    candidate_options.append((j, d, value, candidate_coord)) # Destination, delivery mode, value, coordinates.
            total_value = sum(option[2] for option in candidate_options)
            if total_value > 0:
                probs = [option[2] / total_value for option in candidate_options]
            else:
                probs = [1 / len(candidate_options)] * len(candidate_options)
            r = random.random()
            cumulative = 0.0
            selected = None
            for (j, d, _, candidate_coord), prob in zip(candidate_options, probs):
                cumulative += prob
                if r <= cumulative:
                    selected = (j, d, candidate_coord)
                    break
            if selected is None:
                selected = candidate_options[-1][0:2] + (candidate_options[-1][3],)

            j, d, candidate_coord = selected
            transitions.append((prev_index, j, d))
            node = self.problem.customers[j - 1] if d == 0 else self.problem.customers[j - 1].assigned_locker
            final_route.append(node)
            current_location = candidate_coord
            prev_index = j
            unvisited.remove(j)
        final_route.append(self.problem.depot)
        return transitions, final_route

    def update_pheromones(self, solutions):
        """
        Updates the integrated 3D pheromone matrix based on ant solutions using both max–min and elitist strategies.
        """
        # Evaporate pheromones
        self.pheromones *= (1 - self.evaporation_rate)
        solutions = sorted(solutions, key=lambda x: x[1])
        solutions = solutions[:self.num_elitist]  # Keep only the best solutions

        # Standard deposit from each ant's solution
        for transitions, fitness in solutions:
            deposit = self.Q / (fitness if fitness > 0 else 1e-8)
            for (i, j, d) in transitions:
                self.pheromones[i, j, d] += deposit

        # Max–min pheromone clamping:
        # if self.global_best_fitness < float('inf'):
        #     # Clamp the pheromone matrix to lie within [tau_min, tau_max]
        #     self.pheromones[:] = np.clip(self.pheromones, self.tau_min, self.tau_max)

        # Enforce restrictions on pheromone values for customer types
        for j, customer in enumerate(self.problem.customers, start=1):
            if customer.customer_type == 1:
                self.pheromones[:, j, 1] = 0.0
            elif customer.customer_type == 2:
                self.pheromones[:, j, 0] = 0.0

    def optimize(self, verbose=True):
        """
        Executes the ACO optimization process using 3D pheromone.
        """
        for iteration in range(self.num_iterations):
            solutions = []
            for ant in range(self.num_ants):
                transitions, route = self.construct_solution()
                fitness, routes = self.problem.node2routes(route)
                solutions.append((transitions, fitness))
                if fitness < self.global_best_fitness:
                    self.global_best_fitness = fitness
                    self.best_solution = route
                    self.best_solution_transitions = transitions
                    self.global_best_routes = routes
            self.update_pheromones(solutions)
            self.fitness_history.append(self.global_best_fitness)
            if verbose:
                print(f"Iteration {iteration + 1}: Best Fitness = {self.global_best_fitness}")
        return self.best_solution, self.global_best_fitness, self.global_best_routes

class PACO(Solver):
    def __init__(self, problem: Problem, num_ants=1000, num_iterations=100, batch_size=100, alpha=1.0, beta=2.0, evaporation_rate=0.2, Q=1.0, elitist_num= 10):
        """
        Initializes the ACO optimizer for the VRPPL problem using a 3D pheromone matrix and sets up key parameters for
        ant colony optimization with batch processing for parallel execution.

        Parameters:
            problem (Problem): The routing problem instance containing customer data and related properties.
            num_ants (int, optional): The number of ants to simulate per iteration, influencing exploration. Defaults to 1000.
            num_iterations (int, optional): The number of iterations the algorithm will perform to refine solutions. Defaults to 100.
            batch_size (int, optional): The number of iterations to process in each parallel batch. Defaults to 100.
            alpha (float, optional): The factor controlling the influence of pheromone trails in ant decision-making. Defaults to 1.0.
            beta (float, optional): The factor controlling the influence of heuristic information (e.g., distance) in ant decisions. Defaults to 2.0.
            evaporation_rate (float, optional): The rate at which pheromone intensity diminishes over time, promoting exploration. Defaults to 0.1.
            Q (float, optional): The pheromone deposit constant, influencing the amount of pheromone deposited by ants. Defaults to 1.0.
            elitist_num (int, optional): The number of elite solutions to retain. Defaults to 10.
        """
        super().__init__(problem.node2routes, num_iterations=num_iterations)
        self.problem: Problem = problem
        self.num_iterations = num_iterations
        self.num_ants = num_ants
        self.batch_size = batch_size
        self.alpha = alpha
        self.beta = beta
        self.evaporation_rate = evaporation_rate
        self.Q = Q
        self.num_elitist = elitist_num
        self.tau_min = 0.01
        self.tau_max = 2.0
        # n: number of customers
        self.n = self.problem.num_customers

        # Initialize a single 3D pheromone matrix with dimensions (n+1) x (n+1) x 2.
        pheromones = np.full((self.n + 1, self.n + 1, 2), self.tau_max)
        for j, customer in enumerate(self.problem.customers, start=1):
            if customer.customer_type == 1:
                pheromones[:, j, 1] = 0.0
            elif customer.customer_type == 2:
                pheromones[:, j, 0] = 0.0
        # Create shared memory block for the pheromone matrix
        self.pheromone_shm = shared_memory.SharedMemory(create=True, size=pheromones.nbytes)
        # Create a NumPy array backed by shared memory
        self.shared_pheromones = np.ndarray(pheromones.shape, dtype=pheromones.dtype, buffer=self.pheromone_shm.buf)
        np.copyto(self.shared_pheromones, pheromones)
        self.global_best_fitness = float('inf')
        self.global_best_solution = None
        self.global_best_routes = None
        self.fitness_history = []
        # To track overhead (average overhead per ant per iteration)
        self.overhead_history = []
        self.overhead = None

    def construct_solution(self, shared_pheromones):
        """
        Constructs one ant's solution using the integrated 3D pheromone matrix.
        """
        current_location = (self.problem.depot.x, self.problem.depot.y)
        prev_index = 0
        unvisited = list(range(1, self.n + 1))
        transitions = []
        final_route = [self.problem.depot]

        while unvisited:
            candidate_options = []
            for j in unvisited:
                customer = self.problem.customers[j - 1]
                allowed = [0] if customer.customer_type == 1 else [1] if customer.customer_type == 2 else [0, 1]
                for d in allowed:
                    candidate_coord = (customer.x, customer.y) if d == 0 else (customer.assigned_locker.x, customer.assigned_locker.y)
                    distance = euclidean_distance(current_location, candidate_coord)
                    heuristic = 1.0 / distance if distance > 0 else 1e6
                    tau = shared_pheromones[prev_index, j, d]
                    value = (tau ** self.alpha) * (heuristic ** self.beta)
                    candidate_options.append((j, d, value, candidate_coord))

            total_value = sum(option[2] for option in candidate_options)
            probs = [option[2] / total_value for option in candidate_options] if total_value > 0 else [1 / len(candidate_options)] * len(candidate_options)
            r = np.random.random()
            cumulative = 0.0
            selected = None
            for (j, d, _, candidate_coord), prob in zip(candidate_options, probs):
                cumulative += prob
                if r <= cumulative:
                    selected = (j, d, candidate_coord)
                    break
            if selected is None:
                selected = candidate_options[-1][0:2] + (candidate_options[-1][3],)
            j, d, candidate_coord = selected
            transitions.append((prev_index, j, d))
            final_route.append(self.problem.customers[j - 1] if d == 0 else self.problem.customers[j - 1].assigned_locker)
            current_location = candidate_coord
            prev_index = j
            unvisited.remove(j)
        final_route.append(self.problem.depot)
        return transitions, final_route

    def update_pheromones(self, solutions):
        """
        Updates the integrated 3D pheromone matrix based on ant solutions using both max–min and elitist strategies.
        """
        # Evaporate pheromones
        self.shared_pheromones *= (1 - self.evaporation_rate)
        solutions = sorted(solutions, key=lambda x: x[1])
        solutions = solutions[:self.num_elitist]  # Keep only the best solutions

        # Standard deposit from each ant's solution
        for transitions, fitness in solutions:
            deposit = self.Q / (fitness if fitness > 0 else 1e-8)
            for (i, j, d) in transitions:
                self.shared_pheromones[i, j, d] += deposit

        # # Max–min pheromone clamping:
        # if self.global_best_fitness < float('inf'):
        #     # Clamp the pheromone matrix to lie within [tau_min, tau_max]
        #     self.shared_pheromones[:] = np.clip(self.shared_pheromones, self.tau_min, self.tau_max)

        # Enforce restrictions on pheromone values for customer types
        # for j, customer in enumerate(self.problem.customers, start=1):
        #     if customer.customer_type == 1:
        #         self.shared_pheromones[:, j, 1] = 0.0
        #     elif customer.customer_type == 2:
        #         self.shared_pheromones[:, j, 0] = 0.0
            
    # --- Bundle Multiple Ants in One Task ---
    def multi_ant_solution(self, num_ants_in_task, pheromone_shm_name, shape, dtype):
        # Attach to shared memory for pheromones
        shm = shared_memory.SharedMemory(name=pheromone_shm_name)
        shared_pheromones = np.ndarray(shape, dtype=dtype, buffer=shm.buf)
        results = []
        for _ in range(num_ants_in_task):
            worker_ant_start = time.time()
            transitions, final_route = self.construct_solution(shared_pheromones)
            # (Optionally record a mid-time if needed)
            fitness, routes = self.problem.node2routes(final_route)
            worker_ant_end = time.time()
            ant_compute_time = worker_ant_end - worker_ant_start
            # Append result with compute time for overhead estimation
            results.append((transitions, fitness, final_route, routes, ant_compute_time))
        # select elitist
        results = sorted(results, key=lambda x: x[1])
        results = results[:self.num_elitist]
        shm.close()  # Detach from shared memory
        return results
    
    def optimize(self, verbose=True):
        """
        Main optimization loop.
        Returns a tuple: (global_best_solution, global_best_fitness, global_best_routes)
        Also computes an average overhead per ant which is stored in self.overhead.
        """
        pheromone_shape = self.shared_pheromones.shape
        pheromone_dtype = self.shared_pheromones.dtype

        try:
            with ProcessPoolExecutor() as executor:
                for iteration in range(self.num_iterations):
                    iter_start = time.time()
                    futures = []
                    submission_times = {}
                    num_tasks = self.num_ants // self.batch_size
                    # Submit tasks.
                    for _ in range(num_tasks):
                        sub_time = time.time()
                        future = executor.submit(self.multi_ant_solution,
                                                 self.batch_size,
                                                 self.pheromone_shm.name,
                                                 pheromone_shape,
                                                 pheromone_dtype)
                        futures.append(future)
                        submission_times[future] = sub_time

                    solutions = []
                    overheads = []
                    # Retrieve results.
                    for future in as_completed(futures):
                        iter_end = time.time()
                        round_trip = iter_end - submission_times[future] # Round trip time is the time taken for the task to complete
                        task_results = future.result()
                        total_worker_time = sum(res[4] for res in task_results)
                        overhead = round_trip - total_worker_time # Overhead = round-trip time - total worker time
                        overheads.append(overhead)
                        solutions.extend(task_results)

                    # Update pheromones using the solutions from all ants.
                    # We assume each task returns (transitions, fitness, ..., ...)
                    self.update_pheromones([(transitions, fitness) for (transitions, fitness, _, _, _) in solutions])
                    
                    # Update global best.
                    for (transitions, fitness, final_route, routes, _) in solutions:
                        if fitness < self.global_best_fitness:
                            self.global_best_fitness = fitness
                            self.global_best_solution = final_route
                            self.global_best_routes = routes

                    # Record fitness history.
                    self.fitness_history.append(self.global_best_fitness)
                    
                    iter_end = time.time()
                    avg_overhead = sum(overheads) / len(overheads) if overheads else 0
                    overhead_per_ant = avg_overhead / self.batch_size
                    self.overhead_history.append(overhead_per_ant)
                    
                    if verbose:
                        print(f"Iteration {iteration+1}/{self.num_iterations} | Best Fitness: {self.global_best_fitness:.2f} | Iteration Time: {iter_end - iter_start:.2f}s")
        except:
            self.cleanup()
>>>>>>> 5450031a

        # Aggregate overall overhead.
        if self.overhead_history:
            self.overhead = mean(self.overhead_history)
        else:
            self.overhead = None

        return self.global_best_solution, self.global_best_fitness, self.global_best_routes

    def cleanup(self):
        """
        Cleans up shared memory resources.
        """
        try:
            self.pheromone_shm.close()
            self.pheromone_shm.unlink()
        except Exception as e:
            print("Cleanup error:", e)

def main_PACO():
    instance = Problem()
<<<<<<< HEAD
    instance.load_data("data/100/C102_co_100.txt")

    start_time = time.time()
    # Load the solver
    aco = AntColonyOptimization(problem=instance, num_ants=1000, num_iterations=100)
    aco.optimize()
    print("Distance: ", aco.global_best_fitness)
    print([node.node_id for node in aco.best_solution])
=======
    instance.load_data("data/50/C101_co_50.txt")
    # aco = SACO(instance, num_ants=1000, num_iterations=100, alpha=1.0, beta=1.0, evaporation_rate=0.1, Q=1.0)
    aco = PACO(instance, num_ants=3000, batch_size=100, num_iterations=100, alpha=1.0, beta=1.0, evaporation_rate=0.2, Q=1.0, elitist_num=5)
    import timeit
    # export_pheromones_heatmap(aco.shared_pheromones, filename="output/initial_pheromones.png")
    run_time = timeit.timeit(lambda: aco.optimize(verbose=True), number=1)
    # export_pheromones_heatmap(aco.shared_pheromones, filename="output/final_pheromones.png")
    aco.cleanup()
    print(f"Best Fitness: {aco.global_best_fitness}")
    print(f"Execution Time: {run_time:.2f} seconds")
    print("Best Solution:")
>>>>>>> 5450031a
    print_routes(aco.global_best_routes)
    aco.plot_fitness_history()
    aco.plot_routes()

if __name__ == "__main__":
    main_PACO()<|MERGE_RESOLUTION|>--- conflicted
+++ resolved
@@ -221,11 +221,7 @@
         """
         for iteration in range(self.num_iterations):
             ## 1. Apply seeding solution
-<<<<<<< HEAD
-            initial_solution = self.problem.initialize_solution(p=0.1)[1]
-=======
             initial_solution = self.problem.initialize_solution(p=self.p)[1]
->>>>>>> 5450031a
             initial_fitness, iniital_routes = self.problem.node2routes(initial_solution)
             all_solutions = [(initial_solution, initial_fitness)]
             if initial_fitness < self.global_best_fitness:
@@ -248,8 +244,6 @@
             if verbose:
                 print(f"Iteration {iteration + 1}: Best Fitness = {self.global_best_fitness}")
         return self.best_solution, self.global_best_fitness, self.global_best_routes
-<<<<<<< HEAD
-=======
     
 class SACO(Solver):
     def __init__(self, problem: Problem, num_ants=20, num_iterations=100,
@@ -596,7 +590,6 @@
                         print(f"Iteration {iteration+1}/{self.num_iterations} | Best Fitness: {self.global_best_fitness:.2f} | Iteration Time: {iter_end - iter_start:.2f}s")
         except:
             self.cleanup()
->>>>>>> 5450031a
 
         # Aggregate overall overhead.
         if self.overhead_history:
@@ -618,16 +611,6 @@
 
 def main_PACO():
     instance = Problem()
-<<<<<<< HEAD
-    instance.load_data("data/100/C102_co_100.txt")
-
-    start_time = time.time()
-    # Load the solver
-    aco = AntColonyOptimization(problem=instance, num_ants=1000, num_iterations=100)
-    aco.optimize()
-    print("Distance: ", aco.global_best_fitness)
-    print([node.node_id for node in aco.best_solution])
-=======
     instance.load_data("data/50/C101_co_50.txt")
     # aco = SACO(instance, num_ants=1000, num_iterations=100, alpha=1.0, beta=1.0, evaporation_rate=0.1, Q=1.0)
     aco = PACO(instance, num_ants=3000, batch_size=100, num_iterations=100, alpha=1.0, beta=1.0, evaporation_rate=0.2, Q=1.0, elitist_num=5)
@@ -639,7 +622,6 @@
     print(f"Best Fitness: {aco.global_best_fitness}")
     print(f"Execution Time: {run_time:.2f} seconds")
     print("Best Solution:")
->>>>>>> 5450031a
     print_routes(aco.global_best_routes)
     aco.plot_fitness_history()
     aco.plot_routes()
