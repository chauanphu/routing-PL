import math
from typing import Any, List, Tuple, Optional
from pydantic import BaseModel
from matplotlib import pyplot as plt
import random

class Node(BaseModel):
    """
    VRPPL Node class: customers, depots, and lockers

    Storing the node data including the node id, x and y coordinates
    """
    node_id: int
    x: float
    y: float
    early: float
    late: float
    service: float

class Customer(Node):
    """
    VRPPL Customer class

    Storing the customer data including the customer id, x and y coordinates, early time, late time, service time, and demand
    """
    demand: float
    customer_type: int
    assigned_locker: Optional[Node] = None  # changed union operator to Optional
    locker_delivery: Optional[bool] = None    # changed union operator to Optional

class Vehicle(BaseModel):
    """
    VRPPL Vehicle class

    Storing the vehicle data including the vehicle id, capacity, and fixed cost
    """
    v_id: int
    capacity: float
    load: float
    current_time: float
    visited: list[int] = []

    # Ensuring that the vehicle load is not greater than the vehicle capacity
    def __init__(self, **data):
        super().__init__(**data)
        if self.load > self.capacity:
            raise ValueError("Vehicle load cannot be greater than vehicle capacity")
        
    def add_demand(self, demand):
        self.load += demand
        if self.load > self.capacity:
            raise ValueError("Vehicle load cannot be greater than vehicle capacity")

class Problem:
    """
    VRPPL Problem class

    Storing the problem data including nodes, vehicles, and demands
    """

    customers: list[Customer]
    depot: Node
    lockers: list[Node]
    num_vehicles: int
    num_lockers: int
    num_customers: int
    vehicle_capacity: int
    locker_cache = {}

    def load_data(self, path: str):
        """
        Load the data from the input file

        Parameters:
        path (str): the path to the input file
        
        ## Description of file content:       
        - <Number of customers>\t<Number of lockers> 
        - <Number of vehicles>\t<Vehicle capacity>
        - num_customers X <Customer demands>
        - <Depot'x coordinate>\t<Depot's y coordinate>\t<Depot's early time>\t<Depot's late time>\t<Depot's service time>\t<Customer type = 0>
        - num_customers X <Customer'x coordinate>\t<Customer's y coordinate>\t<Customer's early time>\t<Customer's late time>\t<Customer's service time>\t<Customer type = 1, 2, 3>
        - num_lockers X <Locker'x coordinate>\t<Locker's y coordinate>\t<Locker's early time>\t<Locker's late time>\t<Locker's service time>\t<Locker type = 4>
        - num_customers X <Binary encoded locker assignment for each customer>. Ex: 0 1 => customer 1 is assigned to locker 2
        """
        print("Loading data from", path)
        with open(path, 'r') as f:
            # Read the first line to get the number of customers and lockers
            self.num_customers, self.num_lockers = map(int, f.readline().split())
            self.num_vehicles, self.vehicle_capacity = map(int, f.readline().split())
            # Read customer demands
            demands = []
            for _ in range(self.num_customers):
                demands.append(int(f.readline()))
            # Read depot data
            x, y, early, late, service, _ = map(float, f.readline().split())
            self.depot = Node(node_id=0, x=x, y=y, early=early, late=late, service=service)
            
            # Read customer data
            self.customers = []
            for i in range(1, self.num_customers + 1):
                x, y, early, late, service, customer_type = map(float, f.readline().split())
                self.customers.append(Customer(node_id=i, x=x, y=y, early=early, late=late, service=service, demand=demands[i-1], customer_type=customer_type))
            # Read locker data
            self.lockers = []
            for i in range(1, self.num_lockers + 1):
                x, y, early, late, service, _ = map(float, f.readline().split())
                self.lockers.append(Node(node_id=self.num_customers + i, x=x, y=y, early=early, late=late, service=service))
            # Read locker assignment data
            for i in range(self.num_customers):
                for j, assignment in enumerate(map(int, f.readline().split())):
                    if assignment:
                        self.customers[i].assigned_locker = self.lockers[j]
                        break
        print("Data loaded successfully")

    @staticmethod
    def euclidean_distance(n1: Node, n2: Node) -> float:
        """Helper function to calculate Euclidean distance between two nodes."""
        return math.hypot(n1.x - n2.x, n1.y - n2.y)
<<<<<<< HEAD

    def select_nearest_locker(
        self, last_node: 'Node'
    ) -> Union['Node', None]:
        """
        From the available parcel lockers, select the one that is closest to the current
        location (last_node) and can be feasibly visited (i.e. its time window is met)
        from the current_vehicle's state.
        """
        best_locker = None
        best_distance = float('inf')
        for locker in self.lockers:
            travel_time = self.euclidean_distance(last_node, locker)
            if travel_time < best_distance:
                best_distance = travel_time
                best_locker = locker
        return best_locker

    def initialize_solution(self, p: float) -> Tuple[List[Any], float]:
        # Copy of customers to be assigned.
        sorted_customers = sorted(self.customers, key=lambda cust: cust.node_id)
        # For each customer, assign a delivery node based on type.
        # For type 1, assign the customer itself.
        # For type 2 and type 3, assign the selected (nearest) parcel locker station.
        assignment_list = []
        for customer in sorted_customers:
            chosen_node, chosen_node = self._locker_assignment(customer, explore=True, p=p)
            assignment_list.append((customer, chosen_node))
        
        # --- Step 2: Nearest-Neighbor Ordering ---
        # Initialize the two-row representation.
        first_row = [0]             # Row 0: depot marker at the beginning.
        second_row = [self.depot]     # Row 1: actual visited nodes, starting with depot.
        current_node = self.depot

        # While there remain unassigned customers, select the one whose assigned node
        # is closest (in Euclidean distance) to the current node.
        while assignment_list:
            candidate_tuple = min(
                assignment_list,
                key=lambda tup: self.euclidean_distance(current_node, tup[1])
            )
            customer, chosen_node = candidate_tuple
            first_row.append(customer.node_id)
            second_row.append(chosen_node)
            current_node = chosen_node
            assignment_list.remove(candidate_tuple)
        
        # Terminate the route by appending the depot at the end.
        first_row.append(0)
        second_row.append(self.depot)

        solution = [first_row, second_row]
        
        return solution
=======
>>>>>>> 5450031a
    
    def initialize_position(self, p: float) -> list[float]:
        """
        Generate an initial continuous position vector for customers in [0,1) such that
        customers that are near each other (based on their chosen delivery node, taking into
        account locker assignment) get positions with similar values.
        
        The procedure is as follows:
        1. For each customer, decide its locker delivery preference via _locker_assignment.
        2. Starting at the depot, build a nearest-neighbor ordering using the chosen delivery node.
        3. Assign positions in increasing order along [0,1), with a small random perturbation.
        
        Returns:
            positions (list[float]): A list of continuous values (one per customer) in [0,1).
                                    When sorted, the customer order reflects the nearest-neighbor ordering.
        """
        # Step 1: Create a list of (customer, chosen_node) tuples using the locker assignment.
        assignment_list = []
        for customer in self.customers:
            chosen_node, _ = self._locker_assignment(customer, explore=False, p=p)
            assignment_list.append((customer, chosen_node))
        
        # Step 2: Build a nearest-neighbor ordering starting from the depot.
        ordered_customers = []
        current_node = self.depot
        while assignment_list:
            # Find the tuple (customer, chosen_node) whose chosen_node is nearest to current_node.
            best_tuple = min(assignment_list, key=lambda tup: self.euclidean_distance(current_node, tup[1]))
            ordered_customers.append(best_tuple[0])
            current_node = best_tuple[1]
            assignment_list.remove(best_tuple)
        
        # Step 3: Assign continuous positions based on the ordering.
        n = len(self.customers)
        positions = [0.0] * n  # Placeholder: one position per customer.
        
        # We assign positions in increasing order. Adding a small noise helps keep values unique.
        for order, customer in enumerate(ordered_customers):
            # Evenly space the positions in [0,1). For example, position base = order / n.
            base = order / n
            # Add a small noise in the range [-0.5/n, 0.5/n].
            noise = random.uniform(-0.5 / n, 0.5 / n)
            pos = base + noise
            # Ensure that the final value remains in [0,1)
            pos = max(0.0, min(1.0 - 1e-8, pos))
            # Place the position in the output list.
            # Here we assume that self.customers is stored in a fixed order and that the index of a customer
            # in self.customers corresponds to its dimension in the positions vector.
            index = self.customers.index(customer)
            positions[index] = pos
    
        return positions

    def initialize_solution(self, p: float) -> Tuple[List[int], List[Node]]:
        # Copy of customers to be assigned.
        sorted_customers = sorted(self.customers, key=lambda cust: cust.node_id)
        # For each customer, assign a delivery node based on type.
        # For type 1, assign the customer itself.
        # For type 2 and type 3, assign the selected (nearest) parcel locker station.
        assignment_list = []
        for customer in sorted_customers:
            chosen_node, _ = self._locker_assignment(customer, explore=True, p=p)
            assignment_list.append((customer, chosen_node))
        
        # --- Step 2: Nearest-Neighbor Ordering ---
        # Initialize the two-row representation.
        first_row = [0]             # Row 0: depot marker at the beginning.
        second_row = [self.depot]     # Row 1: actual visited nodes, starting with depot.
        current_node = self.depot

        # While there remain unassigned customers, select the one whose assigned node
        # is closest (in Euclidean distance) to the current node.
        while assignment_list:
            candidate_tuple = min(
                assignment_list,
                key=lambda tup: self.euclidean_distance(current_node, tup[1])
            )
            customer, chosen_node = candidate_tuple
            first_row.append(customer.node_id)
            second_row.append(chosen_node)
            current_node = chosen_node
            assignment_list.remove(candidate_tuple)
        
        # Terminate the route by appending the depot at the end.
        first_row.append(0)
        second_row.append(self.depot)
        
        return first_row, second_row
    
    def get_search_space(self) -> list[tuple[float, float]]:
        """
        Get the search space for the problem.

        Returns:
            search_space (list[tuple[float, float]]): The search space for the problem.
        """
        return [(0.0, 1.0) for _ in range(self.num_customers)]

    def position2route(self, positions: list[float]) -> tuple[float, list[list[Node]]]:
        """
        Decode the positions (continuous values) to a permutation of customer visits,
        perform locker assignment similar to permu2route, split the permutation into routes 
        for vehicles (with depot at the beginning and end of each route), and compute the total 
        travel distance. If a route is infeasible (due to time windows, capacity, or duplicate locker
        visits), a penalty (float('inf')) is returned.
        
        Parameters:
            positions (list[float]): A list of continuous values (one per customer) in [0,1).
        
        Returns:
            A tuple (total_distance, routes) where:
            - total_distance (float): The sum of travel distances of all routes (or float('inf') if infeasible).
            - routes (list[list[Node]]): A list of routes (each route is a list of Node objects).
        """
        # --- Step 1: Decode Positions to an Ordered List of Customers ---
        # Sort customer indices based on the continuous values.
        sorted_indices = sorted(range(len(positions)), key=lambda i: positions[i])
        ordered_customers = [self.customers[i] for i in sorted_indices]
        
        # --- Step 2: Initialize Route and Vehicle State ---
        routes = []
        total_distance = 0.0

        current_route = [self.depot]  # Each route starts with the depot.
        vehicle_index = 0
        current_vehicle = Vehicle(
            v_id=vehicle_index,
            capacity=self.vehicle_capacity,
            load=0.0,
            current_time=0.0
        )
        last_node = self.depot
        route_distance = 0.0
        visited: set[int] = set()  # To check duplicate locker visits.
        
        # --- Step 3: Process Each Customer in the Order ---
        for customer in ordered_customers:
            # Locker Assignment: decide whether to deliver to the customer or its assigned locker.
            chosen_node, _ = self._locker_assignment(customer, explore=False)
            
            # Compute travel time from the last node to the chosen node.
            travel_time = self.euclidean_distance(last_node, chosen_node)
            arrival_time = current_vehicle.current_time + travel_time
            if arrival_time < chosen_node.early:
                arrival_time = chosen_node.early

            # Check if this customer (via chosen node) can be feasibly served:
            # - Time window is met.
            # - Vehicle has enough capacity.
            # - A locker is not visited twice in a non-consecutive manner.
            duplicate_lockers = (
                (chosen_node.node_id in visited) and 
                (chosen_node.node_id != self.depot.node_id) and 
                (chosen_node.node_id != last_node.node_id)
            )
            if (arrival_time > chosen_node.late) or (current_vehicle.load + customer.demand > current_vehicle.capacity) or duplicate_lockers:
                # End current route: return to depot.
                return_to_depot = self.euclidean_distance(last_node, self.depot)
                route_distance += return_to_depot
                current_route.append(self.depot)
                total_distance += route_distance
                routes.append(current_route)

                # Switch to the next available vehicle.
                vehicle_index += 1
                if vehicle_index >= self.num_vehicles:
                    return float('inf'), []  # Infeasible: ran out of vehicles.
                
                current_vehicle = Vehicle(
                    v_id=vehicle_index,
                    capacity=self.vehicle_capacity,
                    load=0.0,
                    current_time=0.0
                )
                # Reset the route details.
                current_route = [self.depot]
                last_node = self.depot
                route_distance = 0.0
                visited.clear()

                # Recalculate travel details from the depot to the chosen node.
                travel_time = self.euclidean_distance(last_node, chosen_node)
                arrival_time = current_vehicle.current_time + travel_time
                if arrival_time < chosen_node.early:
                    arrival_time = chosen_node.early
                if (arrival_time > chosen_node.late) or (current_vehicle.load + customer.demand > current_vehicle.capacity):
                    return float('inf'), []  # Even after starting a new route, the node is infeasible.
            
            # --- Accept the Customer (via chosen_node) ---
            route_distance += travel_time
            current_route.append(chosen_node)
            current_vehicle.current_time = arrival_time + chosen_node.service
            current_vehicle.load += customer.demand
            visited.add(chosen_node.node_id)
            last_node = chosen_node

        # --- Step 4: Finalize the Last Route ---
        return_to_depot = self.euclidean_distance(last_node, self.depot)
        route_distance += return_to_depot
        current_route.append(self.depot)
        total_distance += route_distance
        routes.append(current_route)

        return total_distance, routes

<<<<<<< HEAD
    def _locker_assignment(self, customer: Customer, explore=True, p=0.5) -> tuple[Node, Customer]:
=======

    def _locker_assignment(self, customer: Customer, explore=False, p=0.5) -> tuple[Node, Customer]:
>>>>>>> 5450031a
        """
        Assign a customer to a parcel locker station based on the customer's type.
        For type 1 customers, the assigned node is the customer itself.
        For type 2 and type 3 customers, the assigned node is the nearest parcel locker station.
        
        Parameters:
            customer (Customer): The customer object to assign to a parcel locker.
        
        Returns:
            assigned_node (Node): The assigned parcel locker station.
        """
        if customer.customer_type == 1:
            customer.locker_delivery = False
            chosen_node = customer
        elif customer.customer_type == 2:
            customer.assigned_locker
            customer.locker_delivery = True
            chosen_node = customer.assigned_locker
<<<<<<< HEAD
        elif customer.locker_delivery is None:
            if customer.customer_type == 3 or explore:
                if random.random() >= p:
                    chosen_node = customer.assigned_locker
                    customer.locker_delivery = True
                else:
                    chosen_node = customer
                    customer.locker_delivery = False
            else:
=======
        elif customer.customer_type == 3:
            if not explore:
                chosen_node = self.locker_cache.get(customer.node_id)
                if chosen_node is not None:
                    return chosen_node, customer
            if random.random() < p: # If r < p then home delivery
>>>>>>> 5450031a
                chosen_node = customer
                customer.locker_delivery = False
                self.locker_cache[customer.node_id] = customer
            else:
                chosen_node = customer.assigned_locker
                customer.locker_delivery = True
                self.locker_cache[customer.node_id] = customer.assigned_locker
        else: # In case 
            chosen_node = customer
        return chosen_node, customer

<<<<<<< HEAD
    def permu2route(self, permutation: list[int], explore=False, p=0.5) -> tuple[float, list[list[Node]]]:
=======
    def permu2route(self, permutation: list[int]) -> tuple[float, list[list[Node]]]:
>>>>>>> 5450031a
        routes = []
        total_distance = 0.0

        # Initialize the current route with the depot.
        current_route = [self.depot]
        # Initialize vehicle state.
        vehicle_index = 0
        current_vehicle = Vehicle(v_id=vehicle_index, capacity=self.vehicle_capacity, load=0.0, current_time=0.0)
        last_node = self.depot
        route_distance = 0.0
        visited: set[int] = set()
        # Create a lookup dictionary for customers based on their node_id.
        customer_dict = {cust.node_id: cust for cust in self.customers}

        # Process each customer ID from the first row (ignoring the depot markers).
        for cid in permutation[1:-1]:
            customer = customer_dict.get(cid)
            if customer is None:
                # Skip if the customer is not found.
                continue

            # --- Locker Assignment ---
<<<<<<< HEAD
            chosen_node, customer = self._locker_assignment(customer, explore, p=p)
=======
            chosen_node, customer = self._locker_assignment(customer, False)
>>>>>>> 5450031a

            # --- Feasibility Check ---
            travel_time = self.euclidean_distance(last_node, chosen_node)
            arrival_time = current_vehicle.current_time + travel_time
            if arrival_time < chosen_node.early:
                arrival_time = chosen_node.early
            # If a locker station is visited more than once (not consecutive), skip it.
            duplicate_lockers = (chosen_node.node_id in visited) and (chosen_node.node_id != self.depot.node_id) and (chosen_node.node_id != last_node.node_id)
            # Check time window and capacity feasibility.
            if (arrival_time > chosen_node.late) or (current_vehicle.load + customer.demand > current_vehicle.capacity) or duplicate_lockers:
                # Terminate the current route: return to depot.
                return_to_depot = self.euclidean_distance(last_node, self.depot)
                route_distance += return_to_depot
                current_route.append(self.depot)
                total_distance += route_distance
                routes.append(current_route)

                # Switch to a new vehicle.
                vehicle_index += 1
                if vehicle_index >= self.num_vehicles:
                    return float('inf'), []
                current_vehicle = Vehicle(v_id=vehicle_index, capacity=self.vehicle_capacity, load=0.0, current_time=0.0)
                # Reset route details.
                current_route = [self.depot]
                last_node = self.depot
                route_distance = 0.0
                visited.clear()

                # Recalculate travel details from depot to the chosen node.
                travel_time = self.euclidean_distance(last_node, chosen_node)
                arrival_time = current_vehicle.current_time + travel_time
                if arrival_time < chosen_node.early:
                    arrival_time = chosen_node.early
                if (arrival_time > chosen_node.late) or (current_vehicle.load + customer.demand > current_vehicle.capacity):
                    return float('inf'), []

            # --- Accept the Customer ---
            route_distance += travel_time
            current_route.append(chosen_node)
            # Update vehicle state: add service time and customer demand.
            current_vehicle.current_time = arrival_time + chosen_node.service
            current_vehicle.load += customer.demand
            visited.add(chosen_node.node_id)
            last_node = chosen_node

        # Finalize the last route: return to depot.
        return_to_depot = self.euclidean_distance(last_node, self.depot)
        route_distance += return_to_depot
        current_route.append(self.depot)
        total_distance += route_distance
        routes.append(current_route)

        return total_distance, routes

    def node2routes(self, permutation: list[Node]) -> tuple[float, list[list[Node]]]:
        """
        Evaluate a permutation of node IDs (integers) that includes both customer and locker nodes
        and convert it into feasible routes. The permutation is expected to include the depot
        (node with id 0) as the first and last elements.

        Parameters:
            permutation (list[int]): A list of node IDs representing the visiting order.
        
        Returns:
            tuple: (total_distance, routes)
                total_distance (float): The sum of the travel distances for all routes. If any route is
                                        infeasible, returns float('inf').
                routes (list[list[Node]]): A list of routes, where each route is a list of Node objects
                                        (starting and ending with the depot).
        """
        routes = []
        total_distance = 0.0

        # Initialize the first route starting at the depot.
        current_route = [self.depot]
        vehicle_index = 0
        current_vehicle = Vehicle(
            v_id=vehicle_index, 
            capacity=self.vehicle_capacity, 
            load=0.0, 
            current_time=0.0
        )
        last_node = self.depot
        route_distance = 0.0
        visited: set[int] = set()

        # Build a lookup dictionary for all nodes by their node_id.
        node_dict = {}
        node_dict[self.depot.node_id] = self.depot
        for cust in self.customers:
            node_dict[cust.node_id] = cust
        for locker in self.lockers:
            node_dict[locker.node_id] = locker

        # Process each node ID from the permutation, skipping the first and last (depot markers)
        for nid in permutation[1:-1]:
            node: Node = node_dict.get(nid.node_id)
            if node is None:
                # If the node ID is not found, skip it.
                continue

            # --- Feasibility Check ---
            travel_time = self.euclidean_distance(last_node, node)
            arrival_time = current_vehicle.current_time + travel_time
            if arrival_time < node.early:
                arrival_time = node.early

            # Check for duplicate locker visits (if the same locker is visited non-consecutively).
            duplicate_lockers = (
                (node.node_id in visited) and 
                (node.node_id != self.depot.node_id) and 
                (node.node_id != last_node.node_id)
            )
            # For customer nodes, get the demand; for lockers or depot, assume zero demand.
            node_demand = node.demand if hasattr(node, "demand") else 0

            if (arrival_time > node.late) or (current_vehicle.load + node_demand > current_vehicle.capacity) or duplicate_lockers:
                # Terminate the current route by returning to the depot.
                return_to_depot = self.euclidean_distance(last_node, self.depot)
                route_distance += return_to_depot
                current_route.append(self.depot)
                total_distance += route_distance
                routes.append(current_route)

                # Switch to the next vehicle.
                vehicle_index += 1
                if vehicle_index >= self.num_vehicles:
                    # If no more vehicles are available, return an infeasible penalty.
                    return float('inf'), []
                current_vehicle = Vehicle(
                    v_id=vehicle_index, 
                    capacity=self.vehicle_capacity, 
                    load=0.0, 
                    current_time=0.0
                )
                # Reset route details.
                current_route = [self.depot]
                last_node = self.depot
                route_distance = 0.0
                visited.clear()

                # Recalculate travel details from the new route start (depot) to the current node.
                travel_time = self.euclidean_distance(last_node, node)
                arrival_time = current_vehicle.current_time + travel_time
                if arrival_time < node.early:
                    arrival_time = node.early
                if (arrival_time > node.late) or (current_vehicle.load + node_demand > current_vehicle.capacity):
                    return float('inf'), []

            # --- Accept the Node ---
            route_distance += travel_time
            current_route.append(node)
            current_vehicle.current_time = arrival_time + node.service
            current_vehicle.load += node_demand
            visited.add(node.node_id)
            last_node = node

        # Finalize the last route by returning to the depot.
        return_to_depot = self.euclidean_distance(last_node, self.depot)
        route_distance += return_to_depot
        current_route.append(self.depot)
        total_distance += route_distance
        routes.append(current_route)

        return total_distance, routes

class Solver:
    def __init__(self, objective_function=None, num_iterations=None):
        self.objective_function = objective_function
        self.num_iterations = num_iterations
        self.global_best_position = None
        self.global_best_fitness = float('inf')
        self.global_best_routes = []
        self.fitness_history = []
    
    def optimize(self, verbose=True) -> tuple[list[any], float]:
        raise NotImplementedError
    
    def plot_fitness_history(self):
        """
        Plots the best fitness value over iterations.
        """
        plt.figure(figsize=(10, 6))
        plt.plot(range(1, self.num_iterations + 1), self.fitness_history, marker='o', linestyle='-', color='b')
        plt.title('Fitness History')
        plt.xlabel('Iteration')
        plt.ylabel('Best Fitness')
        plt.grid(True)
        plt.show()
        # Save the plot to a file
        plt.savefig("output/fitness_history.png")

    def plot_routes(self, routes: list[list[Node]] = None) -> None:
        """
        Plot the routes for the VRP.
        
        Parameters:
            routes (list[list[Node]]): A list of routes, where each route is a list of Node objects.
                                    It is assumed that each route starts and ends at the depot.
        """
        plt.figure(figsize=(10, 8))
        
        # Define a set of colors to cycle through for different routes.
        colors = ['blue', 'green', 'red', 'cyan', 'magenta', 'yellow', 'black', 'orange']
        if routes is None:
            routes = self.global_best_routes
            
        for i, route in enumerate(routes):
            # Extract the x and y coordinates for each node in the route.
            xs = [node.x for node in route]
            ys = [node.y for node in route]
            color = colors[i % len(colors)]
            
            # Plot the route as a line connecting the nodes.
            plt.plot(xs, ys, marker='o', linestyle='-', color=color, label=f"Route {i+1}")
            
            # Optionally, annotate each node with its node_id.
            for node in route:
                plt.text(node.x, node.y, f"{node.node_id}", fontsize=9, color=color,
                        verticalalignment='bottom', horizontalalignment='right')
        
        plt.title("VRP Routes")
        plt.xlabel("X coordinate")
        plt.ylabel("Y coordinate")
        plt.legend()
        plt.grid(True)
        plt.show()
        # Save the plot to a file
        plt.savefig("output/routes.png")

def print_routes(routes: list[list[Node]]):
    print("Number of routes: ", len(routes))
    print("Longest route: ", max([len(route) for route in routes]))
    print("Shortest route: ", min([len(route) for route in routes]))
    for route in routes:
        for node in route:
            print(node.model_dump()["node_id"], end=" ")
        print()
        
if __name__ == "__main__":
    instance = Problem()
    instance.load_data("data/25/C101_co_25.txt")

    initial_solution = instance.initialize_solution(0.5)
    print("First row:", [node for node in initial_solution[0]])
    print("Second row:", [node.node_id for node in initial_solution[1]])
    cost, routes = instance.permu2route(initial_solution[0])
    print("Cost:", cost)
    print_routes(routes)
<|MERGE_RESOLUTION|>--- conflicted
+++ resolved
@@ -118,64 +118,6 @@
     def euclidean_distance(n1: Node, n2: Node) -> float:
         """Helper function to calculate Euclidean distance between two nodes."""
         return math.hypot(n1.x - n2.x, n1.y - n2.y)
-<<<<<<< HEAD
-
-    def select_nearest_locker(
-        self, last_node: 'Node'
-    ) -> Union['Node', None]:
-        """
-        From the available parcel lockers, select the one that is closest to the current
-        location (last_node) and can be feasibly visited (i.e. its time window is met)
-        from the current_vehicle's state.
-        """
-        best_locker = None
-        best_distance = float('inf')
-        for locker in self.lockers:
-            travel_time = self.euclidean_distance(last_node, locker)
-            if travel_time < best_distance:
-                best_distance = travel_time
-                best_locker = locker
-        return best_locker
-
-    def initialize_solution(self, p: float) -> Tuple[List[Any], float]:
-        # Copy of customers to be assigned.
-        sorted_customers = sorted(self.customers, key=lambda cust: cust.node_id)
-        # For each customer, assign a delivery node based on type.
-        # For type 1, assign the customer itself.
-        # For type 2 and type 3, assign the selected (nearest) parcel locker station.
-        assignment_list = []
-        for customer in sorted_customers:
-            chosen_node, chosen_node = self._locker_assignment(customer, explore=True, p=p)
-            assignment_list.append((customer, chosen_node))
-        
-        # --- Step 2: Nearest-Neighbor Ordering ---
-        # Initialize the two-row representation.
-        first_row = [0]             # Row 0: depot marker at the beginning.
-        second_row = [self.depot]     # Row 1: actual visited nodes, starting with depot.
-        current_node = self.depot
-
-        # While there remain unassigned customers, select the one whose assigned node
-        # is closest (in Euclidean distance) to the current node.
-        while assignment_list:
-            candidate_tuple = min(
-                assignment_list,
-                key=lambda tup: self.euclidean_distance(current_node, tup[1])
-            )
-            customer, chosen_node = candidate_tuple
-            first_row.append(customer.node_id)
-            second_row.append(chosen_node)
-            current_node = chosen_node
-            assignment_list.remove(candidate_tuple)
-        
-        # Terminate the route by appending the depot at the end.
-        first_row.append(0)
-        second_row.append(self.depot)
-
-        solution = [first_row, second_row]
-        
-        return solution
-=======
->>>>>>> 5450031a
     
     def initialize_position(self, p: float) -> list[float]:
         """
@@ -381,12 +323,8 @@
 
         return total_distance, routes
 
-<<<<<<< HEAD
-    def _locker_assignment(self, customer: Customer, explore=True, p=0.5) -> tuple[Node, Customer]:
-=======
 
     def _locker_assignment(self, customer: Customer, explore=False, p=0.5) -> tuple[Node, Customer]:
->>>>>>> 5450031a
         """
         Assign a customer to a parcel locker station based on the customer's type.
         For type 1 customers, the assigned node is the customer itself.
@@ -405,24 +343,12 @@
             customer.assigned_locker
             customer.locker_delivery = True
             chosen_node = customer.assigned_locker
-<<<<<<< HEAD
-        elif customer.locker_delivery is None:
-            if customer.customer_type == 3 or explore:
-                if random.random() >= p:
-                    chosen_node = customer.assigned_locker
-                    customer.locker_delivery = True
-                else:
-                    chosen_node = customer
-                    customer.locker_delivery = False
-            else:
-=======
         elif customer.customer_type == 3:
             if not explore:
                 chosen_node = self.locker_cache.get(customer.node_id)
                 if chosen_node is not None:
                     return chosen_node, customer
             if random.random() < p: # If r < p then home delivery
->>>>>>> 5450031a
                 chosen_node = customer
                 customer.locker_delivery = False
                 self.locker_cache[customer.node_id] = customer
@@ -434,11 +360,7 @@
             chosen_node = customer
         return chosen_node, customer
 
-<<<<<<< HEAD
-    def permu2route(self, permutation: list[int], explore=False, p=0.5) -> tuple[float, list[list[Node]]]:
-=======
     def permu2route(self, permutation: list[int]) -> tuple[float, list[list[Node]]]:
->>>>>>> 5450031a
         routes = []
         total_distance = 0.0
 
@@ -461,11 +383,7 @@
                 continue
 
             # --- Locker Assignment ---
-<<<<<<< HEAD
-            chosen_node, customer = self._locker_assignment(customer, explore, p=p)
-=======
             chosen_node, customer = self._locker_assignment(customer, False)
->>>>>>> 5450031a
 
             # --- Feasibility Check ---
             travel_time = self.euclidean_distance(last_node, chosen_node)
